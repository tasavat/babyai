import os
from subprocess import call
import sys

import utils

<<<<<<< HEAD
models_folder = os.path.join(utils.storage_dir(), "models")
for model in os.listdir(models_folder):
    if model.startswith('.'):
        continue
=======
folder = os.path.join(utils.storage_dir(), "models")
for model in sorted(os.listdir(folder)):
>>>>>>> 33967872
    env = "BabyAI-{}-v0".format(model.split("_")[0])
    print("> Env: {}".format(env))
    command = ["python -m scripts.evaluate --env {} --model {}".format(env, model)] + sys.argv[1:]
    call(" ".join(command), shell=True)<|MERGE_RESOLUTION|>--- conflicted
+++ resolved
@@ -4,15 +4,8 @@
 
 import utils
 
-<<<<<<< HEAD
-models_folder = os.path.join(utils.storage_dir(), "models")
-for model in os.listdir(models_folder):
-    if model.startswith('.'):
-        continue
-=======
 folder = os.path.join(utils.storage_dir(), "models")
 for model in sorted(os.listdir(folder)):
->>>>>>> 33967872
     env = "BabyAI-{}-v0".format(model.split("_")[0])
     print("> Env: {}".format(env))
     command = ["python -m scripts.evaluate --env {} --model {}".format(env, model)] + sys.argv[1:]
