import copy
import gym
import time
import datetime
import numpy as np
import sys
import itertools
import torch
import torch.nn.functional as F
<<<<<<< HEAD
import torch_rl
from torch_rl.utils import DictList
from babyai.evaluate import evaluate, evaluateProc
=======
from babyai.evaluate import evaluate
>>>>>>> ae44ceb2
import babyai.utils as utils
from babyai.rl import DictList
from babyai.model import ACModel
<<<<<<< HEAD
import multiprocessing
=======
import os
import json

>>>>>>> ae44ceb2

class ImitationLearning(object):
    def __init__(self, args):
        self.args = args

        utils.seed(self.args.seed)

        # args.env is a list in curriculum learning.
        if type(self.args.env) == list:
<<<<<<< HEAD
            # Loading demos for training and validation for all the environments
            self.train_demos = [utils.load_demos(env, demos_origin)[:episodes]
                                for env, demos_origin, episodes in self.args.env]

            self.val_demos = [utils.load_demos(env, demos_origin+"_valid")[:500]
=======
            self.env = [gym.make(item[0]) for item in self.args.env]

            self.train_demos = [utils.load_demos(utils.get_demos_path(env=env, origin=demos_origin))[:episodes]
                                for env, demos_origin, episodes in self.args.env]

            self.train_demos = [[demo[0] for demo in demos] for demos in self.train_demos]
            self.val_demos = [utils.load_demos(utils.get_demos_path(env=env, origin=demos_origin, valid=True))[:1]
>>>>>>> ae44ceb2
                              for env, demos_origin, _ in self.args.env]
            self.val_demos = [[demo[0] for demo in demos] for demos in self.val_demos]

            # If not using multiprocessing
            if 'num_proc_val_return' not in self.args or self.args.num_proc_val_return is None:
                self.eval_env = [gym.make(item[0]) for item in self.args.env]
                for env in self.eval_env:
                    env.seed(self.args.val_seed)

            else:
                self.eval_env = []
                for proc_id in range(self.args.num_proc_val_return):
                    envs = [gym.make(env_name[0]) for env_name in args.env]
                    for env in envs:
                        env.seed(self.args.val_seed+proc_id*1000)
                    self.eval_env.append(envs)

            # Environment created for calculating the mean reward during validation
            self.env = [gym.make(item[0]) for item in self.args.env]
            observation_space = self.env[0].observation_space
            action_space = self.env[0].action_space
<<<<<<< HEAD


        else:
            self.train_demos = utils.load_demos(self.args.env, self.args.demos_origin)[:self.args.episodes]
            self.val_demos = utils.load_demos(self.args.env, self.args.demos_origin+"_valid")[:500]
            self.env = gym.make(self.args.env)
=======

        else:
            self.env = gym.make(self.args.env)

            demos_path = utils.get_demos_path(args.demos, args.env, args.demos_origin, valid=False)
            demos_path_valid = utils.get_demos_path(args.demos, args.env, args.demos_origin, valid=True)

            self.train_demos = utils.load_demos(demos_path)
            if args.episodes:
                assert args.episodes <= len(self.train_demos), "there are only {} train demos".format(len(self.train_demos))
                self.train_demos = self.train_demos[:args.episodes]

            self.val_demos = utils.load_demos(demos_path_valid)
            if args.val_episodes:
                assert args.val_episodes <= len(self.val_demos), "there are only {} valid. demos".format(len(self.val_demos))
                self.val_demos = self.val_demos[:self.args.val_episodes]

            # Separating train offsets and train demos
            self.train_offsets = [item[1] for item in self.train_demos]
            self.train_demos = [item[0] for item in self.train_demos]
            self.val_demos = [item[0] for item in self.val_demos]

>>>>>>> ae44ceb2
            observation_space = self.env.observation_space
            action_space = self.env.action_space

        if type(self.args.env) == list:
<<<<<<< HEAD
            named_envs = '_'.join(["{}-{}".format(item[0], item[2]) for item in self.args.env])
            named_demos_origin = '_'.join([item[1] for item in self.args.env])
        else:
            named_envs = self.args.env
            named_demos_origin = self.args.demos_origin

        default_model_name = "{}_{}_il".format(named_envs, named_demos_origin)
=======
            named_envs = '_'.join([item[0] for item in self.args.env])
        else:
            named_envs = self.args.env

        # Define model name
        suffix = datetime.datetime.now().strftime("%y-%m-%d-%H-%M-%S")
        instr = self.args.instr_arch if self.args.instr_arch else "noinstr"
        mem = "mem" if not args.no_mem else "nomem"
        model_name_parts = {
            'envs': named_envs,
            'arch': args.arch,
            'instr': instr,
            'mem': mem,
            'seed': args.seed,
            'suffix': suffix}
        default_model_name = "{envs}_IL_{arch}_{instr}_{mem}_seed{seed}_{suffix}".format(**model_name_parts)
>>>>>>> ae44ceb2
        self.model_name = self.args.model or default_model_name
        print("The model is saved in {}".format(self.model_name))
        self.args.model = self.model_name

        self.obss_preprocessor = utils.ObssPreprocessor(self.model_name, observation_space)

        # Define actor-critic model
        self.acmodel = utils.load_model(self.model_name, raise_not_found=False)
        if self.acmodel is None:
<<<<<<< HEAD
            self.acmodel = ACModel(self.obss_preprocessor.obs_space, action_space,
                                not self.args.no_instr, self.args.instr_arch, not self.args.no_mem, self.args.arch)
=======
            self.acmodel = ACModel(self.obss_preprocessor.obs_space, action_space, args.image_dim, args.memory_dim,
                                   not self.args.no_instr, self.args.instr_arch, not self.args.no_mem, self.args.arch)
>>>>>>> ae44ceb2

        self.acmodel.train()
        if torch.cuda.is_available():
            self.acmodel.cuda()

        self.optimizer = torch.optim.Adam(self.acmodel.parameters(), self.args.lr, eps=self.args.optim_eps)
        self.scheduler = torch.optim.lr_scheduler.StepLR(self.optimizer, step_size=100, gamma=0.9)

        self.device = torch.device("cuda" if torch.cuda.is_available() else "cpu")

        self.flat_train_demos, self.flat_val_demos = [], []
        if type(self.args.env) == list:
            for demos in self.train_demos:
                flat_demos = []
                for dm in demos:
                    flat_demos += dm
                flat_demos = np.array(flat_demos)
                self.flat_train_demos.append(flat_demos)
            for demos in self.val_demos:
                flat_demos = []
                for dm in demos:
                    flat_demos += dm
                flat_demos = np.array(flat_demos)
                self.flat_val_demos.append(flat_demos)
        else:
            for demo in self.train_demos:
                self.flat_train_demos += demo
            for demo in self.val_demos:
                self.flat_val_demos += demo
            self.flat_train_demos = np.array(self.flat_train_demos)
            self.flat_val_demos = np.array(self.flat_val_demos)

    def run_epoch_norecur(self, flat_demos, is_training=False):
        flat_demos_t = copy.deepcopy(flat_demos)
        if is_training:
            np.random.shuffle(flat_demos_t)
        batch_size = min(self.args.batch_size, len(flat_demos_t))

        log = {"entropy": [], "policy_loss": [], "accuracy": []}
        offset = 0
        for j in range(len(flat_demos_t) // batch_size):
            flat_batch = flat_demos_t[offset:offset + batch_size, :]

            _log = self.run_epoch_norecur_one_batch(flat_batch, is_training=is_training)

            log["entropy"].append(_log["entropy"])
            log["policy_loss"].append(_log["policy_loss"])
            log["accuracy"].append(_log["accuracy"])

            offset += batch_size

        return log

    def run_epoch_norecur_one_batch(self, flat_batch, is_training=False):
        obs, action_true, done = flat_batch[:, 0], flat_batch[:, 1], flat_batch[:, 3]
        preprocessed_obs = self.obss_preprocessor(obs, device=self.device)

        action_true = torch.tensor([action for action in action_true], device=self.device, dtype=torch.long)
        memory = torch.zeros([self.args.batch_size, self.acmodel.memory_size], device=self.device)

        # Compute loss
        dist, _, memory = self.acmodel(preprocessed_obs, memory)

        entropy = dist.entropy().mean()

        policy_loss = -dist.log_prob(action_true).mean()

        action_pred = dist.probs.max(1, keepdim=True)[1]
        accuracy = float((action_pred == action_true.unsqueeze(1)).sum()) / self.args.batch_size

        loss = policy_loss - self.args.entropy_coef * entropy

        # Update actor-critic
        if is_training:
            self.optimizer.zero_grad()
            loss.backward()
            self.optimizer.step()

        log = {}
        log["entropy"] = float(entropy)
        log["policy_loss"] = float(policy_loss)
        log["accuracy"] = float(accuracy)
        return log

    def starting_indexes(self, num_frames):
        if num_frames % self.args.recurrence == 0:
            return np.arange(0, num_frames, self.args.recurrence)
        else:
            return np.arange(0, num_frames, self.args.recurrence)[:-1]

    def run_epoch_recurrence(self, demos, is_training=False):
        demos_t = copy.deepcopy(demos)
        if is_training:
            np.random.shuffle(demos_t)
        batch_size = min(self.args.batch_size, len(demos_t))
        offset = 0

        # Log dictionary
        log = {"entropy": [], "policy_loss": [], "accuracy": []}

        for batch_index in range(len(demos_t) // batch_size):
            batch = demos_t[offset:offset + batch_size]

            _log = self.run_epoch_recurrence_one_batch(batch, is_training=is_training)

            log["entropy"].append(_log["entropy"])
            log["policy_loss"].append(_log["policy_loss"])
            log["accuracy"].append(_log["accuracy"])

            offset += batch_size

        return log

    def run_epoch_recurrence_one_batch(self, batch, is_training=False):
        batch.sort(key=len, reverse=True)
        # Constructing flat batch and indices pointing to start of each demonstration
        flat_batch = []
        inds = [0]

        for demo in batch:
            flat_batch += demo
            inds.append(inds[-1] + len(demo))

        flat_batch = np.array(flat_batch)
        inds = inds[:-1]
        num_frames = len(flat_batch)

        mask = np.ones([len(flat_batch)], dtype=np.float64)
        mask[inds] = 0
        mask = torch.tensor(mask, device=self.device, dtype=torch.float).unsqueeze(1)

        # Observations, true action, values and done for each of the stored demostration
        obss, action_true, done = flat_batch[:, 0], flat_batch[:, 1], flat_batch[:, 3]
        action_true = torch.tensor([action for action in action_true], device=self.device, dtype=torch.long)

        # Memory to be stored
        memories = torch.zeros([len(flat_batch), self.acmodel.memory_size], device=self.device)
        memory = torch.zeros([self.args.batch_size, self.acmodel.memory_size], device=self.device)

        # Loop terminates when every observation in the flat_batch has been handled
        while True:
            # taking observations and done located at inds
            obs = obss[inds]
            done_step = done[inds]
            preprocessed_obs = self.obss_preprocessor(obs, device=self.device)
            with torch.no_grad():
                # taking the memory till the length of time_step_inds, as demos beyond that have already finished
                _, _, new_memory = self.acmodel(preprocessed_obs, memory[:len(inds), :])

            for i in range(len(inds)):
                # Copying to the memories at the corresponding locations
                memories[inds[i], :] = memory[i, :]

            memory[:len(inds), :] = new_memory

            # Updating inds, by removing those indices corresponding to which the demonstrations have finished
            inds = inds[:len(inds) - sum(done_step)]
            if len(inds) == 0:
                break

            # Incrementing the remaining indices
            inds = [index + 1 for index in inds]

        # Here, actual backprop upto args.recurrence happens
        final_loss = 0
        final_entropy, final_policy_loss, final_value_loss = 0, 0, 0

        indexes = self.starting_indexes(num_frames)
        memory = memories[indexes]
        accuracy = 0
        total_frames = len(indexes) * self.args.recurrence
        for _ in range(self.args.recurrence):
            obs = obss[indexes]
            preprocessed_obs = self.obss_preprocessor(obs, device=self.device)
            action_step = action_true[indexes]
            mask_step = mask[indexes]
            dist, value, memory = self.acmodel(preprocessed_obs, memory * mask_step)
            entropy = dist.entropy().mean()
            policy_loss = -dist.log_prob(action_step).mean()
            loss = policy_loss - self.args.entropy_coef * entropy
            action_pred = dist.probs.max(1, keepdim=True)[1]
            accuracy += float((action_pred == action_step.unsqueeze(1)).sum()) / total_frames
            final_loss += loss
            final_entropy += entropy
            final_policy_loss += policy_loss
            indexes += 1

        final_loss /= self.args.recurrence

        if is_training:
            self.optimizer.zero_grad()
            final_loss.backward()
            self.optimizer.step()

        log = {}
        log["entropy"] = float(final_entropy / self.args.recurrence)
        log["policy_loss"] = float(final_policy_loss / self.args.recurrence)
        log["accuracy"] = float(accuracy)

        return log

    def validate(self, episodes, verbose=True, use_procs=False, validating=False):
        # Seed needs to be reset for each validation, to ensure consistency
<<<<<<< HEAD

        self.args.argmax = True

=======
        utils.seed(self.args.val_seed)
        self.args.argmax = True
>>>>>>> ae44ceb2
        if verbose:
            print("Validating the model")

        if validating or not use_procs:
            if validating:
                envs = self.env if type(self.env) == list else [self.env]
            else:
                envs = self.eval_env

            agent = utils.load_agent(self.args, envs[0])
            # Setting the agent model to the current model
            agent.model = self.acmodel

            logs = []
            for env in envs:
                utils.seed(self.args.val_seed)
                env.seed(self.args.val_seed)

                logs += [evaluate(agent,env,episodes)]

<<<<<<< HEAD
            if len(envs) == 1:
                assert len(logs) == 1
                return np.mean(logs[0]["return_per_episode"])

            return {tid : np.mean(log["return_per_episode"]) for tid, log in enumerate(logs)}

        elif use_procs:

            episodes_per_proc = episodes//self.args.num_proc_val_return

            agent = utils.load_agent(self.args, self.eval_env[0][0])
            agent.model = self.acmodel
            agents = [copy.deepcopy(agent)]*self.args.num_proc_val_return
            jobs = []

            manager = multiprocessing.Manager()
            return_dict = manager.dict()

            for index in range(self.args.num_proc_val_return):
                process = multiprocessing.Process(target=evaluateProc, args=(agents[index], self.penvs[index], episodes_per_proc, return_dict, self.args.env, index))
                jobs.append(process)
                process.start()

            for job in jobs:
                job.join()
            rewards = {}
            index = 0

            for env_name in self.args.env:
                rewards[index] = np.mean([item[env_name[0]]["return_per_episode"] for item in return_dict.values()])
                index += 1

            return rewards
=======
        logs = []
        for env in envs:
            env.seed(self.args.val_seed)
            logs += [evaluate(agent, env, self.args.val_episodes)]

        if not self.args.no_mem:
            val_log = self.run_epoch_recurrence(self.val_demos)
        else:
            val_log = self.run_epoch_norecur(self.flat_val_demos)
        validation_accuracy = np.mean(val_log["accuracy"])

        if type(self.env) != list:
            assert len(logs) == 1
            return logs[0], validation_accuracy

        return logs, validation_accuracy
>>>>>>> ae44ceb2

    def collect_returns(self):
        if torch.cuda.is_available():
            self.acmodel.cpu()
<<<<<<< HEAD
        mean_return = self.validate(episodes= self.args.eval_episodes, verbose=False, use_procs='num_proc_val_return' in self.args and self.args.num_proc_val_return is not None)
=======
        mean_return = np.mean(self.validate(False)['return_per_episode'])
>>>>>>> ae44ceb2
        if torch.cuda.is_available():
            self.acmodel.cuda()
        return mean_return

<<<<<<< HEAD

    def train(self, train_demos, logger, writer):
=======
    def train(self, train_demos, logger, writer, csv_writer, status_path, header):
        # Load the status
        status = {'i': 0,
                  'num_frames': 0,
                  'patience': 0}
        if os.path.exists(status_path):
            with open(status_path, 'r') as src:
                status = json.load(src)

        # If the batch size is larger than the number of demos, we need to lower the batch size
        if self.args.batch_size > len(train_demos):
            self.args.batch_size = len(train_demos)
            logger.info("Batch size too high. Setting it to the number of train demos ({})".format(len(train_demos)))

>>>>>>> ae44ceb2
        # Model saved initially to avoid "Model not found Exception" during first validation step
        utils.save_model(self.acmodel, self.model_name)

        # best mean return to keep track of performance on validation set
        best_mean_return, patience, i = 0, 0, 0
        total_start_time = time.time()

        while True:
            # Do not learn if using a pre-trained model that already lost patience
            if status['patience'] > self.args.patience:
                break

            status['i'] += 1
            i = status['i']
            update_start_time = time.time()

            # Learning rate scheduler
            self.scheduler.step()

            if not self.args.no_mem:
                log = self.run_epoch_recurrence(train_demos, is_training=True)
                total_len = sum([len(item) for item in train_demos])
            else:
                log = self.run_epoch_norecur(train_demos, is_training=True)
                total_len = len(train_demos)
            status['num_frames'] += total_len

            update_end_time = time.time()

            # Print logs
            if status['i'] % self.args.log_interval == 0:
                total_ellapsed_time = int(time.time() - total_start_time)

                fps = total_len / (update_end_time - update_start_time)
                duration = datetime.timedelta(seconds=total_ellapsed_time)

                for key in log:
                    log[key] = np.mean(log[key])

                train_data = [status['i'], status['num_frames'], fps, total_ellapsed_time,
                              log["entropy"], log["policy_loss"], log["accuracy"]]

                logger.info(
                    "U {} | F {:06} | FPS {:04.0f} | D {} | H {:.3f} | pL {: .3f} | A {: .3f}".format(*train_data))

                # Log the gathered data only when we don't evaluate the validation metrics. It will be logged anyways
                # afterwards when status['i'] % self.args.validation_interval == 0
                if status['i'] % self.args.validation_interval != 0:
                    # instantiate a validation_log with empty strings when no validation is done
                    validation_data = [''] * len([key for key in header if 'valid' in key])
                    assert len(header) == len(train_data + validation_data)
                    if self.args.tb:
                        for key, value in zip(header, train_data):
                            writer.add_scalar(key, float(value), status['num_frames'])
                    if self.args.csv:
                        csv_writer.writerow(train_data + validation_data)

                    with open(status_path, 'w') as dst:
                        json.dump(status, dst)

            if status['i'] % self.args.validation_interval == 0:
                if torch.cuda.is_available():
                    self.acmodel.cpu()
<<<<<<< HEAD
                mean_return = self.validate(episodes= self.args.val_episodes, validating= True)
                print("Mean Validation Return %.3f" % mean_return)
=======
                valid_log, validation_accuracy = self.validate()
                mean_return = np.mean(valid_log['return_per_episode'])
                success_rate = np.mean([1 if r > 0 else 0 for r in valid_log['return_per_episode']])

                if status['i'] % self.args.log_interval == 0:
                    validation_data = [validation_accuracy, mean_return, success_rate]
                    logger.info("Validation: A {: .3f} | R {: .3f} | S {: .3f}".format(*validation_data))

                    assert len(header) == len(train_data + validation_data)
                    if self.args.tb:
                        for key, value in zip(header, train_data + validation_data):
                            writer.add_scalar(key, float(value), status['num_frames'])
                    if self.args.csv:
                        csv_writer.writerow(train_data + validation_data)
>>>>>>> ae44ceb2

                if mean_return > best_mean_return:
                    best_mean_return = mean_return
                    status['patience'] = 0
                    with open(status_path, 'w') as dst:
                        json.dump(status, dst)
                    # Saving the model
                    logger.info("Saving best model")

                    self.obss_preprocessor.vocab.save()
                    if torch.cuda.is_available():
                        self.acmodel.cpu()
                    utils.save_model(self.acmodel, self.model_name)
                    if torch.cuda.is_available():
                        self.acmodel.cuda()
                else:
                    logger.info("Losing Patience")

                    status['patience'] += 1
                    with open(status_path, 'w') as dst:
                        json.dump(status, dst)
                    if torch.cuda.is_available():
                        self.acmodel.cuda()<|MERGE_RESOLUTION|>--- conflicted
+++ resolved
@@ -7,23 +7,13 @@
 import itertools
 import torch
 import torch.nn.functional as F
-<<<<<<< HEAD
-import torch_rl
-from torch_rl.utils import DictList
 from babyai.evaluate import evaluate, evaluateProc
-=======
-from babyai.evaluate import evaluate
->>>>>>> ae44ceb2
 import babyai.utils as utils
 from babyai.rl import DictList
 from babyai.model import ACModel
-<<<<<<< HEAD
 import multiprocessing
-=======
 import os
 import json
-
->>>>>>> ae44ceb2
 
 class ImitationLearning(object):
     def __init__(self, args):
@@ -33,21 +23,13 @@
 
         # args.env is a list in curriculum learning.
         if type(self.args.env) == list:
-<<<<<<< HEAD
-            # Loading demos for training and validation for all the environments
-            self.train_demos = [utils.load_demos(env, demos_origin)[:episodes]
-                                for env, demos_origin, episodes in self.args.env]
-
-            self.val_demos = [utils.load_demos(env, demos_origin+"_valid")[:500]
-=======
             self.env = [gym.make(item[0]) for item in self.args.env]
 
             self.train_demos = [utils.load_demos(utils.get_demos_path(env=env, origin=demos_origin))[:episodes]
                                 for env, demos_origin, episodes in self.args.env]
 
             self.train_demos = [[demo[0] for demo in demos] for demos in self.train_demos]
-            self.val_demos = [utils.load_demos(utils.get_demos_path(env=env, origin=demos_origin, valid=True))[:1]
->>>>>>> ae44ceb2
+            self.val_demos = [utils.load_demos(utils.get_demos_path(env=env, origin=demos_origin, valid=True))[:500]
                               for env, demos_origin, _ in self.args.env]
             self.val_demos = [[demo[0] for demo in demos] for demos in self.val_demos]
 
@@ -69,14 +51,6 @@
             self.env = [gym.make(item[0]) for item in self.args.env]
             observation_space = self.env[0].observation_space
             action_space = self.env[0].action_space
-<<<<<<< HEAD
-
-
-        else:
-            self.train_demos = utils.load_demos(self.args.env, self.args.demos_origin)[:self.args.episodes]
-            self.val_demos = utils.load_demos(self.args.env, self.args.demos_origin+"_valid")[:500]
-            self.env = gym.make(self.args.env)
-=======
 
         else:
             self.env = gym.make(self.args.env)
@@ -98,21 +72,10 @@
             self.train_offsets = [item[1] for item in self.train_demos]
             self.train_demos = [item[0] for item in self.train_demos]
             self.val_demos = [item[0] for item in self.val_demos]
-
->>>>>>> ae44ceb2
             observation_space = self.env.observation_space
             action_space = self.env.action_space
 
         if type(self.args.env) == list:
-<<<<<<< HEAD
-            named_envs = '_'.join(["{}-{}".format(item[0], item[2]) for item in self.args.env])
-            named_demos_origin = '_'.join([item[1] for item in self.args.env])
-        else:
-            named_envs = self.args.env
-            named_demos_origin = self.args.demos_origin
-
-        default_model_name = "{}_{}_il".format(named_envs, named_demos_origin)
-=======
             named_envs = '_'.join([item[0] for item in self.args.env])
         else:
             named_envs = self.args.env
@@ -129,7 +92,6 @@
             'seed': args.seed,
             'suffix': suffix}
         default_model_name = "{envs}_IL_{arch}_{instr}_{mem}_seed{seed}_{suffix}".format(**model_name_parts)
->>>>>>> ae44ceb2
         self.model_name = self.args.model or default_model_name
         print("The model is saved in {}".format(self.model_name))
         self.args.model = self.model_name
@@ -139,13 +101,8 @@
         # Define actor-critic model
         self.acmodel = utils.load_model(self.model_name, raise_not_found=False)
         if self.acmodel is None:
-<<<<<<< HEAD
-            self.acmodel = ACModel(self.obss_preprocessor.obs_space, action_space,
-                                not self.args.no_instr, self.args.instr_arch, not self.args.no_mem, self.args.arch)
-=======
             self.acmodel = ACModel(self.obss_preprocessor.obs_space, action_space, args.image_dim, args.memory_dim,
                                    not self.args.no_instr, self.args.instr_arch, not self.args.no_mem, self.args.arch)
->>>>>>> ae44ceb2
 
         self.acmodel.train()
         if torch.cuda.is_available():
@@ -349,14 +306,8 @@
 
     def validate(self, episodes, verbose=True, use_procs=False, validating=False):
         # Seed needs to be reset for each validation, to ensure consistency
-<<<<<<< HEAD
-
-        self.args.argmax = True
-
-=======
         utils.seed(self.args.val_seed)
         self.args.argmax = True
->>>>>>> ae44ceb2
         if verbose:
             print("Validating the model")
 
@@ -377,12 +328,11 @@
 
                 logs += [evaluate(agent,env,episodes)]
 
-<<<<<<< HEAD
             if len(envs) == 1:
                 assert len(logs) == 1
-                return np.mean(logs[0]["return_per_episode"])
-
-            return {tid : np.mean(log["return_per_episode"]) for tid, log in enumerate(logs)}
+                return logs[0]
+
+            return {tid : log for tid, log in enumerate(logs)}
 
         elif use_procs:
 
@@ -397,7 +347,7 @@
             return_dict = manager.dict()
 
             for index in range(self.args.num_proc_val_return):
-                process = multiprocessing.Process(target=evaluateProc, args=(agents[index], self.penvs[index], episodes_per_proc, return_dict, self.args.env, index))
+                process = multiprocessing.Process(target=evaluateProc, args=(agents[index], self.eval_env[index], episodes_per_proc, return_dict, self.args.env, index))
                 jobs.append(process)
                 process.start()
 
@@ -411,41 +361,16 @@
                 index += 1
 
             return rewards
-=======
-        logs = []
-        for env in envs:
-            env.seed(self.args.val_seed)
-            logs += [evaluate(agent, env, self.args.val_episodes)]
-
-        if not self.args.no_mem:
-            val_log = self.run_epoch_recurrence(self.val_demos)
-        else:
-            val_log = self.run_epoch_norecur(self.flat_val_demos)
-        validation_accuracy = np.mean(val_log["accuracy"])
-
-        if type(self.env) != list:
-            assert len(logs) == 1
-            return logs[0], validation_accuracy
-
-        return logs, validation_accuracy
->>>>>>> ae44ceb2
 
     def collect_returns(self):
         if torch.cuda.is_available():
             self.acmodel.cpu()
-<<<<<<< HEAD
         mean_return = self.validate(episodes= self.args.eval_episodes, verbose=False, use_procs='num_proc_val_return' in self.args and self.args.num_proc_val_return is not None)
-=======
-        mean_return = np.mean(self.validate(False)['return_per_episode'])
->>>>>>> ae44ceb2
         if torch.cuda.is_available():
             self.acmodel.cuda()
         return mean_return
 
-<<<<<<< HEAD
-
-    def train(self, train_demos, logger, writer):
-=======
+
     def train(self, train_demos, logger, writer, csv_writer, status_path, header):
         # Load the status
         status = {'i': 0,
@@ -460,7 +385,6 @@
             self.args.batch_size = len(train_demos)
             logger.info("Batch size too high. Setting it to the number of train demos ({})".format(len(train_demos)))
 
->>>>>>> ae44ceb2
         # Model saved initially to avoid "Model not found Exception" during first validation step
         utils.save_model(self.acmodel, self.model_name)
 
@@ -524,13 +448,17 @@
             if status['i'] % self.args.validation_interval == 0:
                 if torch.cuda.is_available():
                     self.acmodel.cpu()
-<<<<<<< HEAD
-                mean_return = self.validate(episodes= self.args.val_episodes, validating= True)
-                print("Mean Validation Return %.3f" % mean_return)
-=======
-                valid_log, validation_accuracy = self.validate()
+
+                valid_log = self.validate(self.args.val_episodes,validating=True)
                 mean_return = np.mean(valid_log['return_per_episode'])
                 success_rate = np.mean([1 if r > 0 else 0 for r in valid_log['return_per_episode']])
+
+                if not self.args.no_mem:
+                    val_log = self.run_epoch_recurrence(self.val_demos)
+                else:
+                    val_log = self.run_epoch_norecur(self.flat_val_demos)
+                validation_accuracy = np.mean(val_log["accuracy"])
+
 
                 if status['i'] % self.args.log_interval == 0:
                     validation_data = [validation_accuracy, mean_return, success_rate]
@@ -542,7 +470,6 @@
                             writer.add_scalar(key, float(value), status['num_frames'])
                     if self.args.csv:
                         csv_writer.writerow(train_data + validation_data)
->>>>>>> ae44ceb2
 
                 if mean_return > best_mean_return:
                     best_mean_return = mean_return
