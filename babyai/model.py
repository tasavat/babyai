--- conflicted
+++ resolved
@@ -199,13 +199,9 @@
             inputs = [F.max_pool1d(i, i.size(2)).squeeze(2) for i in inputs]
 
             return torch.cat(inputs, 1)
-<<<<<<< HEAD
+
         elif self.lang_model == 'bow':
             #self.instr_bow.flatten_parameters()
-=======
-        elif self.use_instr == 'bow':
-            # self.instr_bow.flatten_parameters()
->>>>>>> a71555a4
             device = torch.device("cuda" if instr.is_cuda else "cpu")
             input_dim = self.obs_space["instr"]
             input = torch.zeros((instr.size(0), input_dim), device=device)
@@ -213,9 +209,4 @@
             input[idx.unsqueeze(1), instr] = 1.
             return self.instr_bow(input)
         else:
-<<<<<<< HEAD
-            ValueError("Undefined instruction architecture: {}".format(self.lang_model))
-            
-=======
-            ValueError("Undefined instruction architecture: {}".format(self.use_instr))
->>>>>>> a71555a4
+            ValueError("Undefined instruction architecture: {}".format(self.use_instr))